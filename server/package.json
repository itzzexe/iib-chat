--- conflicted
+++ resolved
@@ -19,13 +19,8 @@
   "dependencies": {
     "bcryptjs": "^2.4.3",
     "cors": "^2.8.5",
-<<<<<<< HEAD
-    "dotenv": "^17.0.1",
+    "dotenv": "^17.2.0",
     "express": "^4.21.2",
-=======
-    "dotenv": "^17.2.0",
-    "express": "^4.18.2",
->>>>>>> 03912637
     "express-rate-limit": "^7.5.1",
     "express-validator": "^7.2.0",
     "helmet": "^8.1.0",
