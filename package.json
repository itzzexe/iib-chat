{
  "name": "iib-chat-application",
  "version": "1.0.0",
  "description": "A modern, real-time chat application built with React, Node.js, Express, MongoDB, and Socket.IO",
  "type": "module",
  "main": "src/main.tsx",
  "scripts": {
    "dev": "vite",
    "build": "tsc && vite build",
    "lint": "eslint . --ext ts,tsx --report-unused-disable-directives --max-warnings 0",
    "preview": "vite preview",
    "server": "cd server && npm start",
    "server:dev": "cd server && npm run dev",
    "start": "npm run server",
    "install:all": "npm install && cd server && npm install",
    "clean": "rm -rf node_modules package-lock.json && cd server && rm -rf node_modules package-lock.json",
    "clean:install": "npm run clean && npm run install:all"
  },
  "keywords": [
    "chat",
    "real-time",
    "socket.io",
    "react",
    "nodejs",
    "express",
    "mongodb",
    "typescript"
  ],
  "author": "ITZ",
  "license": "MIT",
  "dependencies": {
    "axios": "^1.12.2",
    "buffer": "^6.0.3",
    "crypto-browserify": "^3.12.1",
    "date-fns": "^4.1.0",
    "events": "^3.3.0",
    "i18next": "^25.3.2",
    "i18next-browser-languagedetector": "^8.2.0",
    "i18next-http-backend": "^3.0.2",
    "lucide-react": "^0.536.0",
    "os-browserify": "^0.3.0",
    "path-browserify": "^1.0.1",
    "process": "^0.11.10",
    "react": "^18.2.0",
    "react-big-calendar": "^1.19.4",
    "react-dom": "^18.2.0",
<<<<<<< HEAD
    "react-hot-toast": "^2.4.1",
    "react-i18next": "^15.7.3",
=======
    "react-hot-toast": "^2.6.0",
    "react-i18next": "^15.6.0",
>>>>>>> 681a6d6e
    "react-router-dom": "^6.28.0",
    "recharts": "^3.2.1",
    "simple-peer": "^9.11.1",
    "socket.io-client": "^4.8.1",
    "stream-browserify": "^3.0.0",
    "util": "^0.12.5",
    "webrtc-adapter": "^9.0.3"
  },
  "devDependencies": {
    "@types/react": "^18.2.66",
    "@types/react-dom": "^18.2.22",
    "@typescript-eslint/eslint-plugin": "^7.2.0",
    "@typescript-eslint/parser": "^7.2.0",
    "@vitejs/plugin-react": "^4.2.1",
    "autoprefixer": "^10.4.20",
    "eslint": "^8.57.0",
    "eslint-plugin-react-hooks": "^4.6.0",
    "eslint-plugin-react-refresh": "^0.4.6",
    "postcss": "^8.4.49",
    "tailwindcss": "^3.4.15",
    "typescript": "^5.2.2",
    "vite": "^5.2.0"
  },
  "engines": {
    "node": ">=16.0.0",
    "npm": ">=8.0.0"
  },
  "repository": {
    "type": "git",
    "url": "git+https://github.com/itzzexe/iib-chat.git"
  },
  "bugs": {
    "url": "https://github.com/itzzexe/iib-chat/issues"
  },
  "homepage": "https://github.com/itzzexe/iib-chat#readme"
}<|MERGE_RESOLUTION|>--- conflicted
+++ resolved
@@ -44,13 +44,8 @@
     "react": "^18.2.0",
     "react-big-calendar": "^1.19.4",
     "react-dom": "^18.2.0",
-<<<<<<< HEAD
     "react-hot-toast": "^2.4.1",
     "react-i18next": "^15.7.3",
-=======
-    "react-hot-toast": "^2.6.0",
-    "react-i18next": "^15.6.0",
->>>>>>> 681a6d6e
     "react-router-dom": "^6.28.0",
     "recharts": "^3.2.1",
     "simple-peer": "^9.11.1",
